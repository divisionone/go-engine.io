sudo: false
language: go
<<<<<<< HEAD
go:
  - master
  - tip
=======
env:
  - GO111MODULE=on
go:
  - master
  - tip
install:
  - go get
>>>>>>> cc5b8c07
script:
  - make test
  - ./gosweep.sh<|MERGE_RESOLUTION|>--- conflicted
+++ resolved
@@ -1,10 +1,5 @@
 sudo: false
 language: go
-<<<<<<< HEAD
-go:
-  - master
-  - tip
-=======
 env:
   - GO111MODULE=on
 go:
@@ -12,7 +7,6 @@
   - tip
 install:
   - go get
->>>>>>> cc5b8c07
 script:
   - make test
   - ./gosweep.sh